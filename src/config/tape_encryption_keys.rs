--- conflicted
+++ resolved
@@ -192,27 +192,17 @@
         None => bail!("missing encryption key fingerprint - internal error"),
     };
 
-<<<<<<< HEAD
     if !force {
-        if let Some(_) = config_map.get(&fingerprint) {
+        if config_map.get(&fingerprint).is_some() {
             bail!("encryption key '{}' already exists.", fingerprint);
         }
-=======
-    if config_map.get(&fingerprint).is_some() {
-        bail!("encryption key '{}' already exists.", fingerprint);
->>>>>>> 8be65e34
     }
 
     let item = EncryptionKeyInfo::new(key, fingerprint.clone());
     key_map.insert(fingerprint.clone(), item);
     save_keys(key_map)?;
 
-<<<<<<< HEAD
     config_map.insert(fingerprint.clone(), key_config);
-=======
-    let item = EncryptionKeyConfig::new(key_config, hint);
-    config_map.insert(fingerprint, item);
->>>>>>> 8be65e34
     save_key_configs(config_map)?;
 
     Ok(())
